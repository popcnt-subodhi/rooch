[workspace]
resolver = "2"

members = [
    "moveos/smt",
    "moveos/moveos-types",
    "moveos/moveos-store",
    "moveos/moveos",
    "moveos/moveos-commons/moveos-common",
    "moveos/moveos-commons/timeout-join-handler",
    "moveos/moveos-commons/accumulator",
    "moveos/raw-store",
    "moveos/metrics",
    "moveos/moveos-config",
    "moveos/moveos-wasm",
    "moveos/moveos-object-runtime",
    "moveos/moveos-compiler",
    "crates/rooch-key",
    "crates/rooch-types",
    "crates/rooch-framework-tests",
    "crates/rooch-genesis",
    "crates/rooch-integration-test-runner",
    "crates/rooch-relayer",
    "crates/rooch-rpc-server",
    "crates/rooch-rpc-client",
    "crates/rooch-rpc-api",
    "crates/rooch",
    "crates/testsuite",
    "crates/rooch-config",
    "crates/rooch-da",
    "crates/rooch-sequencer",
    "crates/rooch-executor",
    "crates/rooch-proposer",
    "crates/rooch-pipeline-processor",
    "crates/rooch-open-rpc",
    "crates/rooch-open-rpc-spec",
    "crates/rooch-open-rpc-spec-builder",
    "crates/rooch-open-rpc-macros",
    "crates/rooch-store",
    "crates/rooch-indexer",
    "crates/rooch-benchmarks",
    "crates/rooch-test-transaction-builder",
    "crates/rooch-db",
    "crates/data_verify",
    "crates/rooch-faucet",
    "frameworks/framework-builder",
    "frameworks/framework-release",
    "frameworks/moveos-stdlib",
    "frameworks/rooch-framework",
    "frameworks/bitcoin-move",
    "frameworks/framework-types"
]

default-members = [
    "moveos/moveos",
    "frameworks/framework-release",
    "crates/rooch",
    "crates/rooch-faucet"
]

# All workspace members should inherit these keys
# for package declarations.
[workspace.package]
authors = ["Rooch Contributors <opensource@rooch.network>"]
edition = "2021"
homepage = "https://rooch.network"
license = "Apache-2.0"
publish = false
repository = "https://github.com/rooch-network/rooch"
rust-version = "1.77.1"


[workspace.dependencies]
# Internal crate dependencies.
# Please do not add any test features here: they should be declared by the individual crate.
# crates for MoveOS
smt = { path = "moveos/smt" }
moveos-types = { path = "moveos/moveos-types" }
moveos-store = { path = "moveos/moveos-store" }
moveos = { path = "moveos/moveos" }
moveos-common = { path = "moveos/moveos-commons/moveos-common" }
timeout-join-handler = { path = "moveos/moveos-commons/timeout-join-handler" }
moveos-verifier = { path = "moveos/moveos-verifier" }
raw-store = { path = "moveos/raw-store" }
metrics = { path = "moveos/metrics" }
moveos-config = { path = "moveos/moveos-config" }
moveos-wasm = { path = "moveos/moveos-wasm" }
moveos-object-runtime = { path = "moveos/moveos-object-runtime" }
moveos-compiler = { path = "moveos/moveos-compiler" }

# crates for Rooch
rooch = { path = "crates/rooch" }
rooch-key = { path = "crates/rooch-key" }
rooch-types = { path = "crates/rooch-types" }
rooch-framework-tests = { path = "crates/rooch-framework-tests" }
rooch-integration-test-runner = { path = "crates/rooch-integration-test-runner" }
rooch-genesis = { path = "crates/rooch-genesis" }
rooch-relayer = { path = "crates/rooch-relayer" }
rooch-rpc-server = { path = "crates/rooch-rpc-server" }
rooch-rpc-client = { path = "crates/rooch-rpc-client" }
rooch-rpc-api = { path = "crates/rooch-rpc-api" }
rooch-testsuite = { path = "crates/testsuite" }
rooch-config = { path = "crates/rooch-config" }
rooch-sequencer = { path = "crates/rooch-sequencer" }
rooch-executor = { path = "crates/rooch-executor" }
rooch-proposer = { path = "crates/rooch-proposer" }
rooch-pipeline-processor = { path = "crates/rooch-pipeline-processor" }
rooch-open-rpc = { path = "crates/rooch-open-rpc" }
rooch-open-rpc-spec = { path = "crates/rooch-open-rpc-spec" }
rooch-open-rpc-spec-builder = { path = "crates/rooch-open-rpc-spec-builder" }
rooch-open-rpc-macros = { path = "crates/rooch-open-rpc-macros" }
rooch-store = { path = "crates/rooch-store" }
rooch-indexer = { path = "crates/rooch-indexer" }
rooch-da = { path = "crates/rooch-da" }
rooch-benchmarks = { path = "crates/rooch-benchmarks" }
rooch-faucet = { path = "crates/rooch-faucet" }
rooch-test-transaction-builder = { path = "crates/rooch-test-transaction-builder" }
data-verify = { path = "crates/data_verify" }
rooch-db = { path = "crates/rooch-db" }

# frameworks
framework-types = { path = "frameworks/framework-types" }
framework-builder = { path = "frameworks/framework-builder" }
framework-release = { path = "frameworks/framework-release" }
moveos-stdlib = { path = "frameworks/moveos-stdlib" }
rooch-framework = { path = "frameworks/rooch-framework" }
bitcoin-move = { path = "frameworks/bitcoin-move" }

# External crate dependencies.
# Please do not add any test features here: they should be declared by the individual crate.
again = "0.1.2"
anyhow = "1.0.62"
async-trait = "0"
backtrace = "0.3"
bcs = "0.1.3"
bytes = "1.4.0"
bech32 = "0.11.0"
better_any = "0.1.1"
bitcoin = { version = "0.31.0", features = ["rand-std"] }
bitcoin_hashes = "0.12.0"
bitcoincore-rpc = "0.18.0"
bip32 = "0.4.0"
byteorder = "1.4.3"
clap = { version = "4.5.4", features = ["derive", "env"] }
brotli = "3.4.0"
chrono = "0.4.23"
coerce = "0.8"
datatest-stable = "0.1.3"
derive_builder = "0.12"
derive_more = "0.99.17"
dirs = "4.0.0"
enum_dispatch = "^0.3"
ethereum-types = "0.14.1"
ethers = { version = "2.0.7", features = ["legacy"] }
eyre = "0.6.8"
fastcrypto = { git = "https://github.com/rooch-network/fastcrypto", rev = "aa5f9f308b6598779820db8b673050c10cfcc3c1" }
futures = "0.3.28"
hex = "0.4.3"
rustc-hex = "1.0"
itertools = "0.10.5"
jsonrpsee = { version = "0.16.3", features = ["full"] }
jpst = "0.1.1"
lazy_static = "1.4.0"
linked-hash-map = "0.5.6"
log = "0.4.16"
more-asserts = "0.3.0"
num-derive = "0.3.3"
num-traits = "0.2.15"
once_cell = "1.10.0"
parking_lot = "0.12.1"
pathdiff = "0.2.1"
petgraph = "0.5.1"
primitive-types = { version = "0.12.1", features = ["serde", "arbitrary"] }
prost = "0.11"
prost-types = "0.11"
proptest = "1.0.0"
proptest-derive = "0.3.0"
rayon = "1.5.2"
rand = "0.8.5"
rand_core = { version = "0.6.3", default-features = false }
schemars = { version = "0.8.10", features = ["either"] }
serde = { version = "1.0.144", features = ["derive", "rc"] }
serde_bytes = "0.11.6"
#serde_json = { version = "1.0.111", features = ["preserve_order", "arbitrary_precision"] }
serde_json = { version = "1.0.111", features = ["preserve_order"] }
serde_yaml = "0.9"
serde_repr = "0.1"
serde-name = "0.2"
serde_with = { version = "2.1.0", features = ["hex"] }
signature = "1.6.0"
sled = { version = "0.34.7" }
slip10_ed25519 = "0.1.3"
strum = "^0.24"
strum_macros = "^0.24"
sha2 = "0.10.2"
sha3 = "0.9.1"
smallvec = "1.6.1"
thiserror = "1.0.34"
tiny-keccak = { version = "2", features = ["keccak", "sha3"] }
tiny-bip39 = "1.0.0"
tokio = { version = "1.28.1", features = ["full"] }
tonic = { version = "0.8", features = ["gzip"] }
tracing = "0.1"
tracing-subscriber = "0.3"
codespan-reporting = "0.11.1"
codespan = "0.11.1"
termcolor = "1.1.2"
versions = "4.1.0"
pretty_assertions = "1.2.0"
syn = { version = "1.0.104", features = ["full", "extra-traits"] }
quote = "1.0"
proc-macro2 = "1.0.47"
derive-syn-parse = "0.1.5"
unescape = "0.1.0"
tempfile = "3.2.0"
regex = "1.8.4"
walkdir = "2.3.3"
rocksdb = { version = "0.22.0", features = ["snappy", "lz4", "zstd", "zlib"], default-features = false }
prometheus = "0.13.3"
coarsetime = "0.1.22"
hyper = { version = "0.14.12", features = ["full"] }
http = "0.2.6"
num_enum = "0.5.7"
libc = "^0.2"
include_dir = { version = "0.6.2" }
nostr = "0.22"
serde-reflection = "0.3.6"
serde-generate = "0.25.1"
bcs-ext = { path = "moveos/moveos-commons/bcs_ext" }
tower = { version = "0.4.12", features = ["full", "util", "timeout", "load-shed", "limit"] }
tower-http = { version = "0.3.4", features = ["cors", "full", "trace", "set-header", "propagate-header"] }
mirai-annotations = "1.12.0"
lru = "0.11.0"
accumulator = { path = "moveos/moveos-commons/accumulator" }
bs58 = "0.5.1"
dirs-next = "2.0.0"
anstream = { version = "0.3" }
bigdecimal = { version = "0.3.0", features = ["serde"] }
chacha20poly1305 = "0.10.1"
argon2 = "0.5.2"
rpassword = "7.2.0"
fixed-hash = "0.8.0"
uint = "0.9.5"
rlp = "0.5.2"
const-hex = "1.6.2"
cached = "0.43.0"
diesel = { version = "2.1.0", features = [
    "chrono",
    "sqlite",
    "r2d2",
    "serde_json",
    "64-column-tables",
] }
axum = { version = "0.6.6", default-features = false, features = [
    "headers",
    "tokio",
    "http1",
    "http2",
    "json",
    "matched-path",
    "original-uri",
    "form",
    "query",
    "ws",
] }
axum-extra = "0.4.2"
axum-server = { version = "0.5.1", default-features = false, features = [
    "tls-rustls",
] }
serenity = { version = "0.12.1", default-features = false, features = [
    "client",
    "gateway",
    "cache",
    "rustls_backend",
    "model",
] }
diesel-derive-enum = { version = "2.0.1", features = ["sqlite"] }
diesel_migrations = { version = "2.0.0" }
tap = "1.0.1"
dotenvy = "0.15"
sized-chunks = { version = "0.6" }
dashmap = "5.5.3"
criterion = { version = "0.5.1", features = [
    "async",
    "async_tokio",
    "html_reports",
] }
xxhash-rust = "0.8.8"
base64 = "0.21.3"
#criterion-cpu-time = "0.1.0"
wasmer = "4.2.5"
wasmer-types = "4.2.5"
ciborium = "0.2.1"
pprof = { version = "0.13.0", features = ["flamegraph", "criterion", "cpp", "frame-pointer", "protobuf-codec"] }
celestia-rpc = { git = "https://github.com/eigerco/celestia-node-rs.git", rev = "129272e8d926b4c7badf27a26dea915323dd6489" }
celestia-types = { git = "https://github.com/eigerco/celestia-node-rs.git", rev = "129272e8d926b4c7badf27a26dea915323dd6489" }
opendal = "0.44.1"
bitcoincore-rpc-json = "0.18.0"
toml = "0.8.12"
csv = "1.2.1"
<<<<<<< HEAD
ord = "0.18.5"
=======
revm-precompile = "7.0.0"
revm-primitives = "4.0.0"
>>>>>>> ff4e1bc6

# Note: the BEGIN and END comments below are required for external tooling. Do not remove.
# BEGIN MOVE DEPENDENCIES
move-abigen = { git = "https://github.com/rooch-network/move", rev = "c8c5dbd860bcc48f3d3fc1bb0a6446f2ddc57b27" }
move-binary-format = { git = "https://github.com/rooch-network/move", rev = "c8c5dbd860bcc48f3d3fc1bb0a6446f2ddc57b27" }
move-bytecode-verifier = { git = "https://github.com/rooch-network/move", rev = "c8c5dbd860bcc48f3d3fc1bb0a6446f2ddc57b27" }
move-bytecode-utils = { git = "https://github.com/rooch-network/move", rev = "c8c5dbd860bcc48f3d3fc1bb0a6446f2ddc57b27" }
move-cli = { git = "https://github.com/rooch-network/move", rev = "c8c5dbd860bcc48f3d3fc1bb0a6446f2ddc57b27" }
move-command-line-common = { git = "https://github.com/rooch-network/move", rev = "c8c5dbd860bcc48f3d3fc1bb0a6446f2ddc57b27" }
move-compiler = { git = "https://github.com/rooch-network/move", rev = "c8c5dbd860bcc48f3d3fc1bb0a6446f2ddc57b27" }
move-core-types = { git = "https://github.com/rooch-network/move", rev = "c8c5dbd860bcc48f3d3fc1bb0a6446f2ddc57b27" }
move-coverage = { git = "https://github.com/rooch-network/move", rev = "c8c5dbd860bcc48f3d3fc1bb0a6446f2ddc57b27" }
move-disassembler = { git = "https://github.com/rooch-network/move", rev = "c8c5dbd860bcc48f3d3fc1bb0a6446f2ddc57b27" }
move-docgen = { git = "https://github.com/rooch-network/move", rev = "c8c5dbd860bcc48f3d3fc1bb0a6446f2ddc57b27" }
move-errmapgen = { git = "https://github.com/rooch-network/move", rev = "c8c5dbd860bcc48f3d3fc1bb0a6446f2ddc57b27" }
move-ir-compiler = { git = "https://github.com/rooch-network/move", rev = "c8c5dbd860bcc48f3d3fc1bb0a6446f2ddc57b27" }
move-model = { git = "https://github.com/rooch-network/move", rev = "c8c5dbd860bcc48f3d3fc1bb0a6446f2ddc57b27" }
move-package = { git = "https://github.com/rooch-network/move", rev = "c8c5dbd860bcc48f3d3fc1bb0a6446f2ddc57b27" }
move-prover = { git = "https://github.com/rooch-network/move", rev = "c8c5dbd860bcc48f3d3fc1bb0a6446f2ddc57b27" }
move-prover-boogie-backend = { git = "https://github.com/rooch-network/move", rev = "c8c5dbd860bcc48f3d3fc1bb0a6446f2ddc57b27" }
move-stackless-bytecode = { git = "https://github.com/rooch-network/move", rev = "c8c5dbd860bcc48f3d3fc1bb0a6446f2ddc57b27" }
move-prover-test-utils = { git = "https://github.com/rooch-network/move", rev = "c8c5dbd860bcc48f3d3fc1bb0a6446f2ddc57b27" }
move-resource-viewer = { git = "https://github.com/rooch-network/move", rev = "c8c5dbd860bcc48f3d3fc1bb0a6446f2ddc57b27" }
move-stackless-bytecode-interpreter = { git = "https://github.com/rooch-network/move", rev = "c8c5dbd860bcc48f3d3fc1bb0a6446f2ddc57b27" }
move-stdlib = { git = "https://github.com/rooch-network/move", rev = "c8c5dbd860bcc48f3d3fc1bb0a6446f2ddc57b27", features = ["testing"] }
move-symbol-pool = { git = "https://github.com/rooch-network/move", rev = "c8c5dbd860bcc48f3d3fc1bb0a6446f2ddc57b27" }
#move-table-extension = { git = "https://github.com/rooch-network/move", rev = "c8c5dbd860bcc48f3d3fc1bb0a6446f2ddc57b27" }
move-transactional-test-runner = { git = "https://github.com/rooch-network/move", rev = "c8c5dbd860bcc48f3d3fc1bb0a6446f2ddc57b27" }
move-unit-test = { git = "https://github.com/rooch-network/move", rev = "c8c5dbd860bcc48f3d3fc1bb0a6446f2ddc57b27", features = ["table-extension"] }
move-vm-runtime = { git = "https://github.com/rooch-network/move", rev = "c8c5dbd860bcc48f3d3fc1bb0a6446f2ddc57b27", features = ["stacktrace", "debugging", "testing"] }
move-vm-test-utils = { git = "https://github.com/rooch-network/move", rev = "c8c5dbd860bcc48f3d3fc1bb0a6446f2ddc57b27", features = ["table-extension"] }
move-vm-types = { git = "https://github.com/rooch-network/move", rev = "c8c5dbd860bcc48f3d3fc1bb0a6446f2ddc57b27" }
read-write-set = { git = "https://github.com/rooch-network/move", rev = "c8c5dbd860bcc48f3d3fc1bb0a6446f2ddc57b27" }
read-write-set-dynamic = { git = "https://github.com/rooch-network/move", rev = "c8c5dbd860bcc48f3d3fc1bb0a6446f2ddc57b27" }
move-bytecode-source-map = { git = "https://github.com/rooch-network/move", rev = "c8c5dbd860bcc48f3d3fc1bb0a6446f2ddc57b27" }
move-ir-types = { git = "https://github.com/rooch-network/move", rev = "c8c5dbd860bcc48f3d3fc1bb0a6446f2ddc57b27" }# END MOVE DEPENDENCIES

# keep this for convenient debug Move in local repo
# [patch.'https://github.com/rooch-network/move']
# move-abigen = { path = "../move/language/move-prover/move-abigen" }
# move-binary-format = { path = "../move/language/move-binary-format"  }
# move-bytecode-verifier = { path = "../move/language/move-bytecode-verifier" }
# move-bytecode-utils = { path = "../move/language/tools/move-bytecode-utils" }
# move-cli = { path = "../move/language/tools/move-cli" }
# move-command-line-common = { path = "../move/language/move-command-line-common" }
# move-compiler ={ path = "../move/language/move-compiler" }
# move-core-types = { path = "../move/language/move-core/types", features = ["address32"] }
# move-coverage = { path = "../move/language/tools/move-coverage" }
# move-disassembler = { path = "../move/language/tools/move-disassembler" }
# move-docgen = { path = "../move/language/move-prover/move-docgen" }
# move-errmapgen = { path = "../move/language/move-prover/move-errmapgen" }
# move-ir-compiler = { path = "../move/language/move-ir-compiler" }
# move-model = { path = "../move/language/move-model" }
# move-package = { path = "../move/language/tools/move-package" }
# move-prover = { path = "../move/language/move-prover" }
# move-prover-boogie-backend = { path = "../move/language/move-prover/boogie-backend" }
# move-stackless-bytecode = { path = "../move/language/move-prover/bytecode" }
# move-prover-test-utils = { path = "../move/language/move-prover/test-utils" }
# move-resource-viewer = { path = "../move/language/tools/move-resource-viewer" }
# move-stackless-bytecode-interpreter = { path = "../move/language/move-prover/interpreter" }
# move-stdlib = { path = "../move/language/move-stdlib", features = ["address32", "testing"] }
# move-symbol-pool = { path = "../move/language/move-symbol-pool" }
# #move-table-extension = { path = "../move/language/" }
# move-transactional-test-runner = { path = "../move/language/testing-infra/transactional-test-runner" }
# move-unit-test = { path = "../move/language/tools/move-unit-test", features = ["table-extension"] }
# move-vm-runtime = { path = "../move/language/move-vm/runtime", features = ["lazy_natives"] }
# move-vm-test-utils = { path = "../move/language/move-vm/test-utils", features = ["table-extension"] }
# move-vm-types = { path = "../move/language/move-vm/types" }
# read-write-set = { path = "../move/language/tools/read-write-set" }
# read-write-set-dynamic = { path = "../move/language/read-write-set/dynamic" }
# move-bytecode-source-map  = { path = "../move/language/move-ir-compiler/move-bytecode-source-map" }
# move-ir-types = { path = "../move/language/move-ir/types" }
[profile.release]
# enable overflow checks won't affect performance much, branch prediction will handle it well
overflow-checks = true
# enable link-time optimization, which can significantly improve perf but donesn't cost much extra in compile time
# thin LTO is enough for us:
# (https://blog.llvm.org/2016/06/thinlto-scalable-and-incremental-lto.html)
lto = "thin"
codegen-units = 1 # Help to achieve better result with lto

[profile.bench]
inherits = "release"
#debug = true<|MERGE_RESOLUTION|>--- conflicted
+++ resolved
@@ -298,12 +298,9 @@
 bitcoincore-rpc-json = "0.18.0"
 toml = "0.8.12"
 csv = "1.2.1"
-<<<<<<< HEAD
 ord = "0.18.5"
-=======
 revm-precompile = "7.0.0"
 revm-primitives = "4.0.0"
->>>>>>> ff4e1bc6
 
 # Note: the BEGIN and END comments below are required for external tooling. Do not remove.
 # BEGIN MOVE DEPENDENCIES
